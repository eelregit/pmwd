--- conflicted
+++ resolved
@@ -26,11 +26,8 @@
     install_requires=[
         'jax',
         'numpy>=1.20',  # numpy.typing
-<<<<<<< HEAD
-        'jaxlib'
-=======
+        'jaxlib',
         'mcfit',
->>>>>>> cc3fdb03
     ],
     extras_require={
         'vis': vis_require,
